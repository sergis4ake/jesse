--- conflicted
+++ resolved
@@ -15,8 +15,7 @@
         for e in jh.get_config('app.considering_exchanges'):
             if jh.is_live():
                 def initiate_ws(exchange_name: str) -> None:
-<<<<<<< HEAD
-                    exchange_class = jh.get_config('app.live_drivers.{}'.format(exchange_name))
+                    exchange_class = jh.get_config(f'app.live_drivers.{exchange_name}')
                     try:
                         self.drivers[exchange_name] = exchange_class()
                     except TypeError:
@@ -29,10 +28,6 @@
                         error_msg = f'Driver for "{exchange_name}" is not supported yet. Supported exchanges are: {exchange_names}'
                         jh.error(error_msg, force_print=True)
                         jh.terminate_app()
-=======
-                    exchange_class = jh.get_config(f'app.live_drivers.{exchange_name}')
-                    self.drivers[exchange_name] = exchange_class()
->>>>>>> b2819417
 
                 threading.Thread(target=initiate_ws, args=[e]).start()
             else:
